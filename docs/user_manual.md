--- conflicted
+++ resolved
@@ -26,8 +26,6 @@
 
 
 
-<<<<<<< HEAD
-=======
 Source Code Setup
 ---
 (For Helios Developers and Contributors)
@@ -36,7 +34,6 @@
 3) In order to run the Helios integration tests, first run: mvn -P build-images -P build-solo package -DskipTests=true -Dmaven.javadoc.skip=true -B -V -pl helios-services
 4) Note that in order to submit pull requests to Github, your account must be properly setup.  See: https://confluence.spotify.net/pages/viewpage.action?pageId=10683655.
 
->>>>>>> e5c1dbe6
 
 Basic Concepts in Helios
 ---
